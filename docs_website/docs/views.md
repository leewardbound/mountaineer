--- conflicted
+++ resolved
@@ -50,12 +50,8 @@
 
 from mountaineer import sideeffect, ControllerBase, RenderBase
 from mountaineer.database import DatabaseDependencies
-
-<<<<<<< HEAD
-from sqlmodel.ext.asyncio.session import AsyncSession
-=======
 from mountaineer.database.session import AsyncSession
->>>>>>> 1043315b
+
 from sqlmodel import select
 
 from myapp.models import TodoItem
