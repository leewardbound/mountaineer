--- conflicted
+++ resolved
@@ -7,11 +7,7 @@
 from fastapi import Depends
 from sqlalchemy import exc as sa_exc
 from sqlalchemy.ext.asyncio import AsyncEngine, async_sessionmaker
-<<<<<<< HEAD
-from sqlmodel import AsyncSession, SQLModel, text
-=======
 from sqlmodel import SQLModel, text
->>>>>>> 1043315b
 
 from mountaineer.config import ConfigBase, unregister_config
 from mountaineer.database import DatabaseDependencies
